<p align="center">
  <img src="images/logo.png">
</p>

# Swift for TensorFlow

Welcome to the Swift for TensorFlow development community!

Swift for TensorFlow is a new way to develop machine learning models. It
gives you the power of
[TensorFlow](https://www.tensorflow.org/programmers_guide/eager) directly 
<<<<<<< HEAD
integrated into the [Swift programming language](https://swift.org).
With Swift, you can write the following imperative code and Swift 
=======
integrated into the [Swift programming language](https://swift.org/about/).
With Swift, you can write the following imperative code the and Swift 
>>>>>>> 622f474e
automatically turns it into **a single TensorFlow Graph** and runs it 
with the full performance of TensorFlow Sessions on CPU, GPU and 
[TPU](https://cloud.google.com/tpu/docs/tpus).

```swift
import TensorFlow

var x = Tensor([[1, 2, 3]])

for i in 1...100 {
  if x > 50 { break }
  x += tanh(x)
}

print(x)
```

Swift combines the flexibility of 
[Eager execution](https://www.tensorflow.org/programmers_guide/eager) with the 
high performance of [Graphs](https://www.tensorflow.org/programmers_guide/graphs). 
Behind the scenes, Swift analyzes your Tensor code and automatically builds 
graphs for you. Swift also catches type errors and shape error before running your
code. We believe that machine learning tools are so important that they deserve
**a first-class language and a compiler**.

**Note:** Swift for TensorFlow is an early stage research project. It has been
released to enable open source development and is not yet ready for general use
by machine learning developers.

## Installation and Usage

You can download a pre-built package for Swift for TensorFlow
[here](Installation.md). After installing Swift for TensorFlow, you can learn
how to use the project [here](Usage.md).

For instructions on building from source, visit
[google/swift](https://github.com/google/swift/tree/tensorflow).

## Documentation

Below are some documents explaining the Swift for TensorFlow project.

Conceptual overview:

- [Swift for TensorFlow Design Overview](docs/DesignOverview.md)
- [Why *Swift* for TensorFlow?](docs/WhySwiftForTensorFlow.md)

Technical deeper dives:

- [Graph Program Extraction](docs/GraphProgramExtraction.md)
- [Automatic Differentiation](docs/AutomaticDifferentiation.md)
- [Python Interoperability](docs/PythonInteroperability.md)

Swift API reference:

- [TensorFlow](https://www.tensorflow.org/api_docs/swift/Structs/Tensor)

## Source code

Currently, the active development of Swift for TensorFlow will happen under
the "tensorflow" branch of
[google/swift](https://github.com/google/swift/tree/tensorflow).

These projects include:

- The compiler and standard libraries: [google/swift](http://github.com/google/swift/tree/tensorflow)
- Debugger and REPL support: [google/swift-lldb](http://github.com/google/swift-lldb)

As the code matures, we aim to move it upstream to the corresponding
[Swift.org](https://swift.org) repositories.

## Models

You can find example models in
[tensorflow/swift-models](https://github.com/tensorflow/swift-models).

## Community

Discussion about Swift for TensorFlow happens on the
[swift@tensorflow.org](https://groups.google.com/a/tensorflow.org/d/forum/swift)
mailing list.

## Bugs Reports and Feature Requests

Please stay tuned on how to file bugs and feature requests.  For now, please send comments to the mailing list.

## Contributing

We welcome source code contributions: please read the [Contributor
Guide](https://github.com/google/swift/blob/tensorflow/CONTRIBUTING.md) to get
started.  It is always a good idea to discuss your plans on the mailing list
before making any major submissions.

## Code of Conduct

In the interest of fostering an open and welcoming environment, we as
contributors and maintainers pledge to making participation in our project and
our community a harassment-free experience for everyone, regardless of age, body
size, disability, ethnicity, gender identity and expression, level of
experience, education, socio-economic status, nationality, personal appearance,
race, religion, or sexual identity and orientation.

The Swift for TensorFlow community is guided by our [Code of
Conduct](CODE_OF_CONDUCT.md), which we encourage everybody to read before
participating.
<|MERGE_RESOLUTION|>--- conflicted
+++ resolved
@@ -9,13 +9,8 @@
 Swift for TensorFlow is a new way to develop machine learning models. It
 gives you the power of
 [TensorFlow](https://www.tensorflow.org/programmers_guide/eager) directly 
-<<<<<<< HEAD
-integrated into the [Swift programming language](https://swift.org).
-With Swift, you can write the following imperative code and Swift 
-=======
-integrated into the [Swift programming language](https://swift.org/about/).
-With Swift, you can write the following imperative code the and Swift 
->>>>>>> 622f474e
+integrated into the [Swift programming language](https://swift.org/about).
+With Swift, you can write the following imperative code, and Swift 
 automatically turns it into **a single TensorFlow Graph** and runs it 
 with the full performance of TensorFlow Sessions on CPU, GPU and 
 [TPU](https://cloud.google.com/tpu/docs/tpus).
